"""
Python script to check CapturedFiles for dropped frames, ie. FF files
with a time gap of more than {DROPPED_FRAME_TDELTA} seconds.

Dropped frames typically occur when the Raspberry Pi overheats during
capture and its CPU is throttled. They can also occur due to power cuts.

This script can be run automatically each night as an RMS external script
(see the rmsExternal function for more details). It can also be run manually
from the command line (see the commandLine function for more details).
"""

# System imports
import os
import sys
import glob
import shutil
import logging
import smtplib
import configparser
from statistics import mean
from email.message import EmailMessage
from datetime import datetime, timedelta
from importlib import import_module as impmod
from PIL import Image, ImageFont, ImageDraw

# RMS imports
import RMS.ConfigReader as cr
from RMS.Logger import initLogging

# Local imports
import myEmail
# myEmail.py should contain email credentials as follows:
#   import os
#   def setVar():
#       os.environ['EMAIL_TO'] = 'yourname@domain.com
#       os.environ['EMAIL_FROM'] = 'yourname@domain.com'
#       os.environ['EMAIL_FROM_PASSWORD'] = 'yourpassword'

# Update system path
sys.path.append(os.path.split(os.path.abspath(__file__))[0])

# Set DROPPED_FRAME_TDELTA to the number of seconds that you
# consider to be a dropped frame.
DROPPED_FRAME_TDELTA = timedelta(seconds=15)

<<<<<<< HEAD
# Set EMAIL_RESULTS to True if you want a warning email to be sent
# when the number of dropped frames exceeds EMAIL_FRAMES
EMAIL_RESULTS = True
EMAIL_FRAMES = 0

# EXPERIMENTAL
# Set ANNOTATE_IMAGE to True if you want the captured stack image
# to be automatically updated with the number of dropped frames.
=======
# Set ANNOTATE_IMAGE to True if you want a detected stack image
# to be annotated with the number of dropped frames.
>>>>>>> 5786b38d
ANNOTATE_IMAGE = False


def rmsExternal(cap_dir, arch_dir, config):
    """
    Function called when droppedFrames.py is run as an RMS external script,
    eg. from RMS_config or ukmonPostProc. Checks the latest CapturedFiles
    directory for dropped frames, ie. FF files with a time gap of more
    than {DROPPED_FRAME_TDELTA} seconds.

    If you want to trigger another Python script after this one (eg. iStream),
    create a file 'extrascript' containing the full path to the extra script.
    The extra script will be passed the same arguments as this one (cap_dir,
    arc_dir, config).
    """

    # Create rebootlockfile (to stop Pi rebooting in the middle of script)
    rebootlockfile = os.path.join(config.data_dir, config.reboot_lock_file)
    with open(rebootlockfile, 'w') as f:
        f.write('1')

    # Clear existing log handlers and set new ones for this script
    log = clearLogHandlers()
    initLogging(config, 'droppedframes_')
    log.info('starting external script for dropped frames')

    # Configure system path, etc
    log.info('reading local config')
    srcdir = os.path.split(os.path.abspath(__file__))[0]
    localcfg = configparser.ConfigParser()
    localcfg.read(os.path.join(srcdir, 'config.ini'))
    sys.path.append(srcdir)

    # Check captured directory for dropped frames
    log.info('checking for dropped frames on %s', str(config.stationID))

    results = checkDroppedFrames(cap_dir)

    log.info('analysed %i FF files', results["files analysed"])
    if results["files ignored"] != 0:
        log.info('ignored %i FF files (bad filename format)',
                 results["files ignored"])
    if results["dropped frames"] == 0:
        log.info('no dropped frames detected')
    else:
        log.info('found %i FF files with a time gap of more than %s seconds:',
                 results["dropped frames"], str(DROPPED_FRAME_TDELTA.seconds))
        for detail in results["dropped details"]:
            log.info('    %s', detail)

    if EMAIL_RESULTS and results["dropped frames"] >= EMAIL_FRAMES:
        log.info('sending email for dropped frames')
        subject = f'Dropped frames for {config.stationID}'
        message = (f'Found {results["dropped frames"]} FF files with a time gap ' +
                   f'of more than {str(DROPPED_FRAME_TDELTA.seconds)} seconds\n\n')
        for detail in results["dropped details"]:
            message += f'  {detail}\n'
        log.info(sendEmail(subject, message))

    if ANNOTATE_IMAGE:
        log.info('annotating images')
        for directory in [cap_dir, arch_dir]:
            files = glob.glob(
                directory + '/' + os.path.basename(directory) + '_stack*meteors.jpg')
            for original_file in files:
                # TODO: After testing, remove code that copies original image
                # ie. just make the annotation on the original image
                new_file = original_file.replace(
                    '.jpg', '_'+str(results["dropped frames"])+'_droppedframes.jpg')
                shutil.copy(original_file, new_file)
                if results["dropped frames"] == 0:
                    message = 'No dropped frames detected'
                else:
                    if results["dropped frames"] == 1:
                        inner_msg = ' detected ('
                    else:
                        inner_msg = 's detected (average '
                    message = (f'{results["dropped frames"]} dropped frame{inner_msg}'
                               f'{results["dropped average"]} seconds)')
                annotateImage(new_file, message)
                log.info('annotated image: %s', new_file)

    # Send email with main images
    email_attachments = []
    email_attachments.extend(glob.glob(os.path.join(cap_dir, "*_stack_*")))
    email_attachments.extend(glob.glob(os.path.join(cap_dir, "*captured_stack*")))
    email_attachments.extend(glob.glob(os.path.join(cap_dir, "*DETECTED*")))
    email_attachments.extend(glob.glob(os.path.join(cap_dir, "*CAPTURED*")))
    for file in email_attachments:
        log.info('image: %s', str(file))
    log.info(sendEmail(email_subject=f'{config.stationID}',
                       email_content=f'http://istrastream.com/rms-gmn/?id={config.stationID}',
                       email_attachments=email_attachments))

    # Log end of external script for dropped frames
    log.info('finishing external script for dropped frames')

    # Test for additional script
    log.info('about to test for extra script')
    try:
        with open(os.path.join(srcdir, 'extrascript'), 'r') as extraf:
            extrascript = extraf.readline().strip()
        log.info('running additional script {:s}'.format(extrascript))
        log = clearLogHandlers()
        sloc, sname = os.path.split(extrascript)
        sys.path.append(sloc)
        scrname, _ = os.path.splitext(sname)
        nextscr = impmod(scrname)
        nextscr.rmsExternal(cap_dir, arch_dir, config)
    except (IOError, OSError):
        log.info('additional script not called')
        try:
            os.remove(rebootlockfile)
        except:
            log.info('unable to remove reboot lock file, pi will not reboot')
            pass
        log = clearLogHandlers()

    return


def clearLogHandlers():
    """Function to clear existing log handlers"""
    log = logging.getLogger("logger")
    while len(log.handlers) > 0:
        log.removeHandler(log.handlers[0])
    return log


def sendEmail(email_subject: str = 'No subject',
              email_content: str = 'No content',
              email_attachments: list = []):
    """Function to send email"""

    # Get email credentials
    myEmail.setVar()
    email_to = os.getenv('EMAIL_TO')
    email_from = os.getenv('EMAIL_FROM')
    email_from_password = os.getenv('EMAIL_FROM_PASSWORD')
    if not email_to or not email_from or not email_from_password:
        return 'email not sent (invalid credentials)'

    # Prepare email
    msg = EmailMessage()
    msg['From'] = email_from
    msg['To'] = email_to
    msg['Subject'] = email_subject
    msg.set_content(email_content)

    # Add email attachments
    for file in email_attachments:
        with open(file, 'rb') as fp:
            img_data = fp.read()
        msg.add_attachment(img_data, maintype='image', subtype='jpg')
                  
    # Send email
    with smtplib.SMTP_SSL('smtp.gmail.com', 465) as smtp:
        smtp.login(email_from, email_from_password)
        smtp.send_message(msg)

    return f'email sent to {email_to}'


def annotateImage(img_path, message):
    """Function to annotate an image with the number of dropped frames."""
    my_image = Image.open(img_path)
    width, height = my_image.size
    image_editable = ImageDraw.Draw(my_image)
    fntheight = 20
    try:
        fnt = ImageFont.truetype("arial.ttf", fntheight)
    except:
        fnt = ImageFont.truetype("DejaVuSans.ttf", fntheight)
    # fnt = ImageFont.load_default()
    width_text, _ = image_editable.textsize(message, fnt)
    offset_x, _ = fnt.getoffset(message)
    width_text += offset_x
    top_left_x = width / 2 - width_text / 2
    image_editable.text((top_left_x, height-fntheight-15),
                        message, font=fnt, fill=(255))
    my_image.save(img_path)


def commandLine():
    """
    Function called when droppedFrames.py is run from the command line.
    Checks '/home/pi/RMS_data/CapturedFiles' for dropped frames, ie. FF
    files with a time gap of more than {DROPPED_FRAME_TDELTA} seconds.
    """

    # Initialise constants/variables
    path = '/home/pi/RMS_data/CapturedFiles'
    # path = '/Users/david/UK9999/CapturedFiles'
    total_files = 0

    # Loop through all directories in the given path
    for directory, _, _ in sorted(os.walk(path)):

        # Check directory for dropped frames
        results = checkDroppedFrames(directory)

        # Print results for current directory
        if results["files analysed"] > 0:
            print()
            print(directory)
            print(
                f'{results["files analysed"]:9,} FF files analysed.', end='')
            if results["files ignored"] == 0 and results["dropped frames"] == 0:
                print(' No dropped frames detected.')
            else:
                print()
                if results["files ignored"] > 0:
                    print(
                        f'{results["files ignored"]:9,} FF files ignored'
                        f' (bad filename format).')
                if results["dropped frames"] >= 0:
                    print(
                        f'{results["dropped frames"]:9,} FF files found with a time gap'
                        f' of more than {str(DROPPED_FRAME_TDELTA.seconds)} seconds:')
                    for detail in results["dropped details"]:
                        print(f'            {detail}')
            total_files += results["files analysed"]

    # Finish
    if total_files == 0:
        print()
        print(f'No FF files found in {path}')
    print()

    #cap_dir = '/home/pi/Desktop/RMS_data/CapturedFiles/UK0034_20230413_192722_486556/'
    #email_attachments = []
    #email_attachments.extend(glob.glob(os.path.join(cap_dir, "*_stack_*")))
    #email_attachments.extend(glob.glob(os.path.join(cap_dir, "*captured_stack*")))
    #email_attachments.extend(glob.glob(os.path.join(cap_dir, "*DETECTED*")))
    #email_attachments.extend(glob.glob(os.path.join(cap_dir, "*CAPTURED*")))
    #print(email_attachments)

    #print(sendEmail(email_subject='UK0034',
    #                email_content='http://istrastream.com/rms-gmn/?id=UK0034',
    #                email_attachments=email_attachments))


def checkDroppedFrames(directory):
    """
    Function to check a directory for dropped frames, ie. FF files with
    a time gap of more than {DROPPED_FRAME_TDELTA} seconds.
    """

    # Initialise variables
    files_analysed = 0
    files_ignored = 0
    dropped_frames = 0
    dropped_times = []
    dropped_average = 0
    dropped_details = []
    previous_dt = None
    tdelta = timedelta(seconds=0)

    # Loop through all FF files
    for file in sorted(glob.glob(directory + '/*.fits')):
        fname = os.path.basename(file)
        try:
            # Extract datetime from FF filename
            current_dt = datetime.strptime(fname[10:25], '%Y%m%d_%H%M%S')
        except ValueError:
            # Unrecognised FF filename format
            files_ignored += 1
            continue

        # Check timedelta from previous FF file
        if previous_dt:
            tdelta = current_dt - previous_dt
            if tdelta > DROPPED_FRAME_TDELTA:
                dropped_frames += 1
                dropped_times.append(tdelta.seconds)
                dropped_details.append(
                    previous_dt.strftime('%d-%b-%Y %H:%M:%S') + ' → ' +
                    current_dt.strftime('%d-%b-%Y %H:%M:%S') + ' = ' +
                    str(tdelta.seconds) + ' seconds')

        # Update working variables
        files_analysed += 1
        previous_dt = current_dt

    # Calculate average duration of dropped frames
    if dropped_frames != 0:
        dropped_average = int(mean(dropped_times))

    # Return results
    return {'files analysed': files_analysed,
            'files ignored': files_ignored,
            'dropped frames': dropped_frames,
            'dropped average': dropped_average,
            'dropped details': dropped_details}


if __name__ == '__main__':
    if len(sys.argv) == 3 and sys.argv[1] == 'rmsExternal':
        # Code for testing rmsExternal function
        cap_dir = os.path.join(
            '/home/pi/RMS_data/CapturedFiles/', sys.argv[2])
        arch_dir = os.path.join(
            '/home/pi/RMS_data/ArchivedFiles/', sys.argv[2])
        config = cr.parse(".config")
        rmsExternal(cap_dir, arch_dir, config)
    else:
        # Default command line behaviour
        commandLine()<|MERGE_RESOLUTION|>--- conflicted
+++ resolved
@@ -44,7 +44,6 @@
 # consider to be a dropped frame.
 DROPPED_FRAME_TDELTA = timedelta(seconds=15)
 
-<<<<<<< HEAD
 # Set EMAIL_RESULTS to True if you want a warning email to be sent
 # when the number of dropped frames exceeds EMAIL_FRAMES
 EMAIL_RESULTS = True
@@ -53,10 +52,8 @@
 # EXPERIMENTAL
 # Set ANNOTATE_IMAGE to True if you want the captured stack image
 # to be automatically updated with the number of dropped frames.
-=======
 # Set ANNOTATE_IMAGE to True if you want a detected stack image
 # to be annotated with the number of dropped frames.
->>>>>>> 5786b38d
 ANNOTATE_IMAGE = False
 
 
